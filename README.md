--- conflicted
+++ resolved
@@ -4,12 +4,12 @@
 
 ## 🚀 What's New in Version 2.1.7
 
-<<<<<<< HEAD
+
 ### 🔧 Maintenance Release
 - Updated documentation references for the 2.1.7 release.
-=======
+
 - 📚 Added detailed wizard and API flow documentation in [docs/WIZARD_FORM_API_FLOW.md](docs/WIZARD_FORM_API_FLOW.md).
->>>>>>> 8cc77458
+
 
 ## 📋 Installation & Setup
 
