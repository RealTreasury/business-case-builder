<?php
if ( ! defined( 'ABSPATH' ) ) {
define( 'ABSPATH', __DIR__ . '/../' );
}
defined( 'ABSPATH' ) || exit;

use PHPUnit\Framework\TestCase;

require_once __DIR__ . '/wp-stubs.php';
require_once __DIR__ . '/../inc/class-rtbcb-ajax.php';
require_once __DIR__ . '/../inc/class-rtbcb-llm.php';

if ( ! function_exists( '__' ) ) {
function __( $text, $domain = null ) {
return $text;
}
}
if ( ! function_exists( 'current_time' ) ) {
function current_time( $format ) {
return '2024-01-01';
}
}
if ( ! function_exists( 'rtbcb_get_analysis_type' ) ) {
function rtbcb_get_analysis_type() {
return 'test';
}
}

final class RTBCB_StructureReportDataTest extends TestCase {
public function test_non_array_fields_become_empty_arrays() {
$method = new ReflectionMethod( RTBCB_Ajax::class, 'structure_report_data' );
$method->setAccessible( true );

$user_inputs = [
'company_name' => 'Test Co',
];

$enriched_profile = [
'company_profile'   => [
'treasury_maturity'    => 'foo',
'key_challenges'       => null,
'strategic_priorities' => 5,
],
'maturity_assessment' => 'bar',
'competitive_position' => null,
];

$roi_scenarios = [
'sensitivity_analysis' => 'baz',
'confidence_metrics'   => null,
'conservative'         => [],
'base'                 => [],
'optimistic'           => [],
];

$recommendation = [
'recommended'   => 'cat',
'category_info' => 'foo',
];

$final_analysis = [
'financial_analysis'   => [
'investment_breakdown' => 'foo',
'payback_analysis'     => null,
],
'implementation_roadmap' => 'bar',
'vendor_considerations'  => 'baz',
'risk_analysis'          => [
'mitigation_strategies' => 'foo',
'success_factors'      => null,
],
];

$result = $method->invoke( null, $user_inputs, $enriched_profile, $roi_scenarios, $recommendation, $final_analysis, [], [], microtime( true ), [] );

$profile   = $result['company_intelligence']['enriched_profile'];
$company   = $result['company_intelligence'];
$financial = $result['financial_analysis'];
$tech      = $result['technology_strategy'];
$risk      = $result['risk_analysis'];

self::assertSame( [], $profile['treasury_maturity'] );
self::assertSame( [], $profile['key_challenges'] );
self::assertSame( [], $profile['strategic_priorities'] );
self::assertSame( [], $company['maturity_assessment'] );
self::assertSame( [], $company['competitive_position'] );
self::assertSame( [], $financial['investment_breakdown'] );
self::assertSame( [], $financial['payback_analysis'] );
self::assertSame( [], $financial['sensitivity_analysis'] );
self::assertSame( [], $financial['confidence_metrics'] );
self::assertSame( [], $tech['category_details'] );
self::assertSame( [], $tech['implementation_roadmap'] );
self::assertSame( [], $tech['vendor_considerations'] );
self::assertSame( [], $risk['mitigation_strategies'] );
self::assertSame( [], $risk['success_factors'] );
}

public function test_industry_insights_preserved() {
$method = new ReflectionMethod( RTBCB_Ajax::class, 'structure_report_data' );
$method->setAccessible( true );

$user_inputs     = [ 'company_name' => 'Test', 'industry' => 'finance' ];
$enriched_profile = [];
$roi_scenarios    = [ 'conservative' => [], 'base' => [], 'optimistic' => [] ];
$recommendation   = [ 'recommended' => '', 'category_info' => [] ];
$analysis_data    = [
'executive_summary' => [],
'operational_insights' => [],
'industry_insights' => [
'sector_trends'            => [ 'trend' ],
'competitive_benchmarks'   => [ 'benchmark' ],
'regulatory_considerations' => [ 'regulation' ],
],
];

<<<<<<< HEAD
$result = $method->invoke( null, $user_inputs, $enriched_profile, $roi_scenarios, $recommendation, $final_analysis, [], [], microtime( true ), [] );
=======
$llm_reflection  = new ReflectionClass( RTBCB_LLM::class );
$llm             = $llm_reflection->newInstanceWithoutConstructor();
$analysis_method = new ReflectionMethod( RTBCB_LLM::class, 'validate_and_structure_analysis' );
$analysis_method->setAccessible( true );
$final_analysis  = $analysis_method->invoke( $llm, $analysis_data );

$result = $method->invoke( null, $user_inputs, $enriched_profile, $roi_scenarios, $recommendation, $final_analysis, [], microtime( true ), [] );
>>>>>>> 8b9a8a6d

self::assertSame( [ 'trend' ], $final_analysis['industry_insights']['sector_trends'] );
self::assertSame( $final_analysis['industry_insights'], $result['industry_insights'] );
}

public function test_financial_benchmarks_pass_through() {
$method = new ReflectionMethod( RTBCB_Ajax::class, 'structure_report_data' );
$method->setAccessible( true );

$user_inputs     = [ 'company_name' => 'Test', 'industry' => 'finance' ];
$enriched_profile = [];
$roi_scenarios    = [ 'conservative' => [], 'base' => [], 'optimistic' => [] ];
$recommendation   = [ 'recommended' => '', 'category_info' => [] ];
$financial_benchmarks = [
'industry_benchmarks' => [ [ 'metric' => 'EBITDA Margin', 'value' => '20%', 'source' => 'Report' ] ],
'valuation_multiples' => [ [ 'metric' => 'P/E', 'range' => '10x-12x' ] ],
];
$final_analysis   = [ 'financial_benchmarks' => $financial_benchmarks ];

$result = $method->invoke( null, $user_inputs, $enriched_profile, $roi_scenarios, $recommendation, $final_analysis, [], [], microtime( true ), $financial_benchmarks );

self::assertSame( $financial_benchmarks, $result['financial_benchmarks'] );
}

public function test_rag_context_pass_through() {
    $method = new ReflectionMethod( RTBCB_Ajax::class, 'structure_report_data' );
    $method->setAccessible( true );

    $user_inputs     = [ 'company_name' => 'Test', 'industry' => 'finance' ];
    $enriched_profile = [];
    $roi_scenarios    = [ 'conservative' => [], 'base' => [], 'optimistic' => [] ];
    $recommendation   = [ 'recommended' => '', 'category_info' => [] ];
    $final_analysis   = [];
    $rag_context      = [ 'ctx item' ];

    $result = $method->invoke( null, $user_inputs, $enriched_profile, $roi_scenarios, $recommendation, $final_analysis, $rag_context, [], microtime( true ), [] );

    self::assertSame( $rag_context, $result['rag_context'] );
}
}
<|MERGE_RESOLUTION|>--- conflicted
+++ resolved
@@ -113,9 +113,6 @@
 ],
 ];
 
-<<<<<<< HEAD
-$result = $method->invoke( null, $user_inputs, $enriched_profile, $roi_scenarios, $recommendation, $final_analysis, [], [], microtime( true ), [] );
-=======
 $llm_reflection  = new ReflectionClass( RTBCB_LLM::class );
 $llm             = $llm_reflection->newInstanceWithoutConstructor();
 $analysis_method = new ReflectionMethod( RTBCB_LLM::class, 'validate_and_structure_analysis' );
@@ -123,7 +120,6 @@
 $final_analysis  = $analysis_method->invoke( $llm, $analysis_data );
 
 $result = $method->invoke( null, $user_inputs, $enriched_profile, $roi_scenarios, $recommendation, $final_analysis, [], microtime( true ), [] );
->>>>>>> 8b9a8a6d
 
 self::assertSame( [ 'trend' ], $final_analysis['industry_insights']['sector_trends'] );
 self::assertSame( $final_analysis['industry_insights'], $result['industry_insights'] );
