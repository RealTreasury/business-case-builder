#!/bin/bash

echo "Running Real Treasury Business Case Builder Tests..."
echo "================================================"

# Ensure required environment variables for tests
export OPENAI_API_KEY="${OPENAI_API_KEY:-sk-test}"
export RTBCB_TEST_MODEL="${RTBCB_TEST_MODEL:-gpt-5-mini}"

# Ensure PHPUnit is installed
if [ ! -f "vendor/bin/phpunit" ]; then
    echo "Run \`composer install\` to install PHPUnit"
    exit 1
fi

# Install JS dependencies for headless browser tests
npm install --no-save --no-package-lock jsdom >/dev/null 2>&1
export NODE_OPTIONS="--require ./tests/jsdom-setup.js"

# PHP Lint
echo "1. Running PHP syntax check..."
find . -name "*.php" -not -path "./vendor/*" -print0 | xargs -0 -n1 php -l

# JSON output lint
echo "2. Running JSON output lint..."
php tests/json-output-lint.php

# Cosine similarity search test
echo "3. Running cosine similarity search test..."
php tests/cosine-similarity-search.test.php

# Filter override test
echo "4. Running filter override test..."
php tests/filters-override.test.php

# Scenario selection test
echo "5. Running scenario selection test..."
php tests/scenario-selection.test.php

# Parse comprehensive response test
echo "6. Running parse comprehensive response test..."
php tests/parse-comprehensive-response.test.php

# Mini model dynamic test
echo "7. Running mini model dynamic test..."
php tests/mini-model-dynamic.test.php

# API tester GPT-5 mini test
echo "8. Running API tester GPT-5 mini test..."
php tests/api-tester-gpt5-mini.test.php

# Reasoning-first output parsing test
echo "9. Running reasoning-first output test..."
php tests/reasoning-first-output.test.php

# OpenAI API key validation test
echo "10. Running OpenAI API key validation test..."
php tests/openai-api-key-validation.test.php

# Lead storage test
echo "11. Running lead storage test..."
php tests/lead-storage.test.php

echo "12. Rendering comprehensive report template..."
php tests/render-comprehensive-template.test.php

echo "12b. Rendering financial benchmarks in template..."
php tests/financial-benchmarks-template.test.php

echo "13. Running report interactivity test..."
node tests/report-interactivity.test.js

echo "13b. Running extended report interactivity test..."
node tests/report-interactivity-extended.test.js

# Email and PDF test
echo "14. Running email and PDF test..."
php tests/email-notification.test.php

# AJAX error handling test (PHPUnit)
echo "15. Running AJAX error handling tests..."
vendor/bin/phpunit tests/RTBCB_AjaxGenerateComprehensiveCaseErrorTest.php
vendor/bin/phpunit tests/RTBCB_AjaxGenerateComprehensiveCaseFatalErrorTest.php
vendor/bin/phpunit tests/RTBCB_GenerateBusinessAnalysisTimeoutTest.php
vendor/bin/phpunit tests/RTBCB_ReportErrorHandlingTest.php
echo "15b. Running debug and nonce handler tests..."
vendor/bin/phpunit tests/RTBCB_EmergencyDebugHandlerTest.php
vendor/bin/phpunit tests/RTBCB_SimpleTestHandlerTest.php
vendor/bin/phpunit tests/RTBCB_NonceRegenerationEndpointTest.php

# Background job test
echo "14. Running background job tests..."
php tests/background-job.test.php

# Job status test
echo "14b. Running job status tests..."
php tests/job-status.test.php

# Business analysis generation test
echo "14c. Running business analysis generation test..."
vendor/bin/phpunit tests/RTBCB_GenerateBusinessAnalysisTest.php
echo "14d. Running Jetpack compatibility test..."
php tests/jetpack-compatibility.test.php
echo "14e. Running reports bulk delete test..."
php tests/reports-bulk-delete.test.php

# JavaScript tests
echo "16. Running JavaScript tests..."
node tests/handle-submit-error.test.js
node tests/handle-submit-no-ajax-url.test.js
node tests/render-results-no-narrative.test.js
node tests/handle-submit-success.test.js
node tests/handle-server-error-display.test.js
node tests/handle-invalid-server-response.test.js
node tests/handle-string-error-response.test.js
node tests/handle-submit-invalid-ajax-url.test.js
node tests/rtbcb-handle-submit-invalid-ajax-url.test.js
node tests/handle-submit-nonce-retry.test.js
node tests/is-valid-url.test.js
node tests/temperature-model.test.js
node tests/min-output-tokens.test.js
node tests/gpt5-config-defaults.test.js
node tests/api-logs-page.test.js
node tests/wizard-report-flow.test.js
npx --yes jest tests/poll-job-completed.test.js --config '{"testEnvironment":"node"}'
npx --yes jest tests/poll-job-show-results.test.js --config '{"testEnvironment":"node"}'
npx --yes jest tests/poll-job-progress-text.test.js --config '{"testEnvironment":"node"}'
npx --yes jest tests/poll-job-partial-fields.test.js --config '{"testEnvironment":"node"}'

# WordPress coding standards (if installed)
if command -v phpcs &> /dev/null; then
    echo "17. Running WordPress coding standards check..."
    phpcs --standard=WordPress --ignore=vendor .
else
    echo "17. Skipping WordPress coding standards (phpcs not installed)"
fi

echo "18. Running project growth path test..."
php tests/project-growth-path.test.php

echo "18b. Running company research cache test..."
php tests/company-research-cache.test.php

echo "18c. Running Jetpack cron test..."
php tests/jetpack-cron.test.php

echo "18d. Running WordPress.com streaming fallback test..."
php tests/wpcom-sse-fallback.test.php

<<<<<<< HEAD
echo "18e. Running WP.com streaming response parser test..."
php tests/wpcom-streaming-response.test.php
=======
echo "18e. Running non-RTBCB AJAX isolation test..."
php tests/non-rtbcb-ajax.test.php
>>>>>>> 542c3c9f

echo "19. Running validator tests..."
vendor/bin/phpunit -c phpunit.xml

echo "================================================"
echo "Tests complete!"<|MERGE_RESOLUTION|>--- conflicted
+++ resolved
@@ -147,13 +147,11 @@
 echo "18d. Running WordPress.com streaming fallback test..."
 php tests/wpcom-sse-fallback.test.php
 
-<<<<<<< HEAD
 echo "18e. Running WP.com streaming response parser test..."
 php tests/wpcom-streaming-response.test.php
-=======
-echo "18e. Running non-RTBCB AJAX isolation test..."
+
+echo "18f. Running non-RTBCB AJAX isolation test..."
 php tests/non-rtbcb-ajax.test.php
->>>>>>> 542c3c9f
 
 echo "19. Running validator tests..."
 vendor/bin/phpunit -c phpunit.xml
