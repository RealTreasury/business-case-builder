const fs = require('fs');
const vm = require('vm');
const assert = require('assert');

global.ajaxObj = { ajax_url: 'test-url' };

class SimpleFormData {
    constructor(form) {
        this._data = [];
        if (form && form.fields) {
            for (const [key, value] of Object.entries(form.fields)) {
                this._data.push([key, value]);
            }
        }
    }
    append(key, value) {
        this._data.push([key, value]);
    }
    entries() {
        return this._data[Symbol.iterator]();
    }
    [Symbol.iterator]() {
        return this.entries();
    }
}

global.FormData = SimpleFormData;

global.XMLHttpRequest = function() {
    this.open = function(method, url, async) {};
    this.send = function() {
        this.status = 200;
        this.responseText = JSON.stringify({
            success: false,
            data: { message: 'Bad narrative' }
        });
    };
};

const form = {
    fields: { company_name: 'Test Co' },
    querySelector: (selector) => selector === '[name="company_name"]' ? { value: 'Test Co' } : null,
    querySelectorAll: () => [],
    addEventListener: () => {},
    closest: () => ({ style: {} })
};

global.document = {
    readyState: 'complete',
    addEventListener: () => {},
    getElementById: (id) => {
        if (id === 'rtbcbForm') return form;
        if (id === 'rtbcbModalOverlay') return {};
        return null;
    }
};

<<<<<<< HEAD
global.window = {};
=======
global.ajaxObj = { ajax_url: 'test-url' };

global.DOMPurify = { sanitize: (html) => html };


global.XMLHttpRequest = function() {
    this.open = function(method, url, async) {
        this.method = method;
        this.url = url;
        this.async = async;
    };
    this.send = function() {
        this.status = 200;
        this.responseText = JSON.stringify({ success: false, data: { message: 'Bad narrative' } });
    };
};
>>>>>>> 1179d43a

const code = fs.readFileSync('public/js/rtbcb-wizard.js', 'utf8');
vm.runInThisContext(code);

<<<<<<< HEAD
const builder = new BusinessCaseBuilder();
builder.form = form;
let errorMessage = null;
builder.showProgress = () => {};
builder.showResults = () => {};
builder.showError = (msg) => { errorMessage = msg; };

builder.handleSubmit();
assert.ok(errorMessage.includes('Bad narrative'));
console.log('Error path test passed.');
=======
try {
    handleSubmit({ preventDefault() {}, target: {} });
    assert.ok(progressContainer.innerHTML.includes('Bad narrative'));
    console.log('Error path test passed.');
} catch (error) {
    console.error(error);
    process.exit(1);
}
>>>>>>> 1179d43a
<|MERGE_RESOLUTION|>--- conflicted
+++ resolved
@@ -55,31 +55,11 @@
     }
 };
 
-<<<<<<< HEAD
 global.window = {};
-=======
-global.ajaxObj = { ajax_url: 'test-url' };
-
-global.DOMPurify = { sanitize: (html) => html };
-
-
-global.XMLHttpRequest = function() {
-    this.open = function(method, url, async) {
-        this.method = method;
-        this.url = url;
-        this.async = async;
-    };
-    this.send = function() {
-        this.status = 200;
-        this.responseText = JSON.stringify({ success: false, data: { message: 'Bad narrative' } });
-    };
-};
->>>>>>> 1179d43a
 
 const code = fs.readFileSync('public/js/rtbcb-wizard.js', 'utf8');
 vm.runInThisContext(code);
 
-<<<<<<< HEAD
 const builder = new BusinessCaseBuilder();
 builder.form = form;
 let errorMessage = null;
@@ -89,14 +69,4 @@
 
 builder.handleSubmit();
 assert.ok(errorMessage.includes('Bad narrative'));
-console.log('Error path test passed.');
-=======
-try {
-    handleSubmit({ preventDefault() {}, target: {} });
-    assert.ok(progressContainer.innerHTML.includes('Bad narrative'));
-    console.log('Error path test passed.');
-} catch (error) {
-    console.error(error);
-    process.exit(1);
-}
->>>>>>> 1179d43a
+console.log('Error path test passed.');