const fs = require('fs');
const vm = require('vm');
const assert = require('assert');

global.ajaxObj = { ajax_url: 'test-url' };

class SimpleFormData {
    constructor(form) {
        this._data = [];
        if (form && form.fields) {
            for (const [key, value] of Object.entries(form.fields)) {
                this._data.push([key, value]);
            }
        }
    }
    append(key, value) {
        this._data.push([key, value]);
    }
    entries() {
        return this._data[Symbol.iterator]();
    }
    [Symbol.iterator]() {
        return this.entries();
    }
}

global.FormData = SimpleFormData;

global.XMLHttpRequest = function() {
    this.open = function(method, url, async) {};
    this.send = function() {
        this.status = 500;
        this.responseText = JSON.stringify({
            success: false,
            data: { message: 'Server exploded' }
        });
    };
};

const form = {
    fields: { company_name: 'Test Co' },
    querySelector: (selector) => selector === '[name="company_name"]' ? { value: 'Test Co' } : null,
    querySelectorAll: () => [],
    addEventListener: () => {},
    closest: () => ({ style: {} })
};

global.document = {
    readyState: 'complete',
    addEventListener: () => {},
    getElementById: (id) => {
        if (id === 'rtbcbForm') return form;
        if (id === 'rtbcbModalOverlay') return {};
        return null;
    }
};

<<<<<<< HEAD
global.window = {};
=======
global.ajaxObj = { ajax_url: 'test-url' };

global.DOMPurify = { sanitize: (html) => html };


global.XMLHttpRequest = function() {
    this.open = function(method, url, async) {
        this.method = method;
        this.url = url;
        this.async = async;
    };
    this.send = function() {
        this.status = 500;
        this.responseText = JSON.stringify({ success: false, data: { message: 'Server exploded' } });
    };
};
>>>>>>> 1179d43a

const code = fs.readFileSync('public/js/rtbcb-wizard.js', 'utf8');
vm.runInThisContext(code);

<<<<<<< HEAD
const builder = new BusinessCaseBuilder();
builder.form = form;
let errorMessage = null;
builder.showProgress = () => {};
builder.showResults = () => {};
builder.showError = (msg) => { errorMessage = msg; };

builder.handleSubmit();
assert.ok(errorMessage.includes('Server exploded'));
console.log('Server error display test passed.');
=======
try {
    handleSubmit({ preventDefault() {}, target: {} });
    assert.ok(progressContainer.innerHTML.includes('Server exploded'));
    console.log('Server error display test passed.');
} catch (error) {
    console.error(error);
    process.exit(1);
}
>>>>>>> 1179d43a
<|MERGE_RESOLUTION|>--- conflicted
+++ resolved
@@ -55,31 +55,11 @@
     }
 };
 
-<<<<<<< HEAD
 global.window = {};
-=======
-global.ajaxObj = { ajax_url: 'test-url' };
-
-global.DOMPurify = { sanitize: (html) => html };
-
-
-global.XMLHttpRequest = function() {
-    this.open = function(method, url, async) {
-        this.method = method;
-        this.url = url;
-        this.async = async;
-    };
-    this.send = function() {
-        this.status = 500;
-        this.responseText = JSON.stringify({ success: false, data: { message: 'Server exploded' } });
-    };
-};
->>>>>>> 1179d43a
 
 const code = fs.readFileSync('public/js/rtbcb-wizard.js', 'utf8');
 vm.runInThisContext(code);
 
-<<<<<<< HEAD
 const builder = new BusinessCaseBuilder();
 builder.form = form;
 let errorMessage = null;
@@ -90,7 +70,8 @@
 builder.handleSubmit();
 assert.ok(errorMessage.includes('Server exploded'));
 console.log('Server error display test passed.');
-=======
+
+
 try {
     handleSubmit({ preventDefault() {}, target: {} });
     assert.ok(progressContainer.innerHTML.includes('Server exploded'));
@@ -98,5 +79,4 @@
 } catch (error) {
     console.error(error);
     process.exit(1);
-}
->>>>>>> 1179d43a
+}