=== Real Treasury Business Case Builder ===
Contributors: realtreasury
Tags: business, case, builder, roi, treasury
Requires at least: 6.0
Tested up to: 6.0
Stable tag: 2.1.9
License: GPLv2 or later
License URI: https://www.gnu.org/licenses/gpl-2.0.html

A WordPress plugin that calculates the ROI of treasury technology, builds a narrative business case, renders HTML reports that can be printed or saved as PDFs, and provides an analytics dashboard.

== Description ==
Real Treasury Business Case Builder helps treasury teams quantify the benefits of modern treasury tools. The plugin provides an ROI calculator, generates narrative summaries with large language models, integrates with the Real Treasury portal for vendor research, renders HTML reports that can be printed or saved as PDFs, and includes an analytics dashboard to visualize results.

Use the `[rt_business_case_builder]` shortcode to embed the calculator on any page. Admin pages allow you to configure default assumptions, set OpenAI API keys with format validation, review captured leads, and monitor connectivity and index status from the dashboard.

== Installation ==
1. Upload `real-treasury-business-case-builder` to the `/wp-content/plugins/` directory.
2. Activate the plugin through the "Plugins" menu in WordPress.
3. Navigate to **Real Treasury → Settings** to configure ROI defaults and API keys.

== Configuration ==
By default, OpenAI responses are limited to 8,000 tokens. You can adjust this limit
up to a maximum of 128,000 tokens through the plugin settings, by setting the `RTBCB_MAX_OUTPUT_TOKENS`
environment variable, or by creating a `rtbcb-config.json` file in the plugin directory with:

```
{ "max_output_tokens": 128000 }
```

Values outside the 256–128,000 range are ignored.

== Testing Dashboard ==
From the WordPress admin, go to **Real Treasury → Test Dashboard** and click
**Run All Tests** to execute the full suite. A progress bar indicates overall
completion as each test finishes. Individual section tools appear after this
pass and can be used as needed. The dashboard replaces the individual test
pages from earlier versions. The **Connectivity Tests & Status** section
consolidates OpenAI, portal, and RAG index checks—eliminating the former Data
Health page. Access requires the `manage_options` capability and each test
action uses a dedicated nonce such as `rtbcb_test_company_overview` to protect
requests.

== Repository Structure ==

```
.
├── AGENTS.md
├── README.md
├── admin
│  ├── AGENTS.md
│  ├── analytics-page.php
│  ├── calculations-page.php
│  ├── class-rtbcb-admin.php
│  ├── css
│  │  └── rtbcb-admin.css
│  ├── dashboard-page.php
│  ├── js
│  │  ├── company-overview.js
│  │  ├── real-treasury-overview.js
│  │  ├── recommended-category.js
│  │  ├── report-test.js
│  │  ├── rtbcb-admin.js
│  │  ├── rtbcb-test-utils.js
│  │  └── treasury-tech-overview.js
│  ├── leads-page-enhanced.php
│  ├── partials
│  │  ├── dashboard-connectivity.php
│  │  ├── dashboard-test-results.php
│  │  ├── test-company-overview.php
│  │  ├── test-estimated-benefits.php
│  │  ├── test-industry-overview.php
│  │  ├── test-maturity-model.php
│  │  ├── test-rag-market-analysis.php
│  │  ├── test-real-treasury-overview.php
│  │  ├── test-recommended-category.php
│  │  ├── test-report.php
│  │  └── test-value-proposition.php
│  ├── settings-page.php
│  └── test-dashboard-page.php
├── composer.json
├── composer.lock
├── docs
│  ├── END_TO_END_WORKFLOW.md
│  ├── REPOSITORY_STRUCTURE.md
│  └── TEST_DASHBOARD_FLOW.md
├── inc
│  ├── AGENTS.md
│  ├── class-rtbcb-api-tester.php
│  ├── class-rtbcb-calculator.php
│  ├── class-rtbcb-category-recommender.php
│  ├── class-rtbcb-db.php
│  ├── class-rtbcb-leads.php
│  ├── class-rtbcb-llm.php
│  ├── class-rtbcb-rag.php
│  ├── class-rtbcb-router.php
│  ├── class-rtbcb-settings.php
│  ├── class-rtbcb-tests.php
│  ├── class-rtbcb-validator.php
│  ├── config.php
│  ├── helpers.php
│  └── model-capabilities.php
├── public
│  ├── AGENTS.md
│  ├── css
│  │  ├── rtbcb-variables.css
│  │  └── rtbcb.css
│  └── js
│     ├── chart.js
│     ├── chart.min.js
│     ├── chartjs-license.txt
│     ├── rtbcb-report.js
│     ├── rtbcb-wizard.js
│     ├── rtbcb-wizard.min.js
│     └── rtbcb.js
├── readme.txt
├── real-treasury-business-case-builder.php
├── templates
│  ├── AGENTS.md
│  ├── business-case-form.php
│  ├── comprehensive-report-template.php
│  └── report-template.php
├── tests
│  ├── RTBCB_AdminAjaxReportTest.php
│  ├── RTBCB_AjaxGenerateComprehensiveCaseErrorTest.php
│  ├── api-tester-gpt5-mini.test.php
│  ├── cosine-similarity-search.test.php
│  ├── filters-override.test.php
│  ├── gpt5-responses-api.test.php
│  ├── handle-server-error-display.test.js
│  ├── handle-submit-error.test.js
│  ├── handle-submit-success.test.js
│  ├── helpers
│  │  └── capture-call-openai-body.php
│  ├── json-output-lint.php
│  ├── mini-model-dynamic.test.php
│  ├── openai-api-key-validation.test.php
│  ├── parse-comprehensive-response.test.php
│  ├── reasoning-first-output.test.php
│  ├── render-results-no-narrative.test.js
│  ├── run-tests.sh
│  ├── scenario-selection.test.php
│  └── temperature-model.test.js
└── vendor
   └── AGENTS.md
```

== Frequently Asked Questions ==
= How do I display the calculator? =
Add the `[rt_business_case_builder]` shortcode to a post or page to show a button that opens the form in a modal window.

= Does the plugin generate PDF reports? =
Reports are rendered as HTML in the browser. Use your browser's print or save functionality to generate PDFs.

= Why aren't charts showing in analytics? =
The analytics dashboard uses Chart.js for its visualizations. The library is bundled with the plugin to reduce blocking by privacy tools, but strict ad blockers may still prevent it from loading. Allow the plugin's scripts in your browser to enable the charts.

== Changelog ==
= 2.1.9 =
<<<<<<< HEAD
* Hardened security with ABSPATH guards across admin and template files.
* Wrapped user-visible strings with translation functions for better localization.
* Documented Composer install step and added PHPUnit checks to test scripts.
* Streamlined developer tooling with improved linting and code quality fixes.
=======
* Bump version for release.
>>>>>>> e8e3b6fe

= 2.1.8 =
* Fixed bulk lead deletion actions within the lead management dashboard.
* Added test coverage to ensure asynchronous jobs are marked complete correctly.
* Reshaped job status data for clearer progress reporting.

= 2.1.7 =
* Update documentation to reflect version 2.1.7.
= 2.1.6 =
* Load wizard script earlier so modal handlers initialize before user interaction.
= 2.1.5 =
* Clean up wizard form styling and update asset version.

= 2.1.4 =
* Update documentation to match current repository structure.

= 2.1.3 =
* Bump plugin version to 2.1.3 and update documentation.
= 2.1.2 =
* Improved Test Dashboard: `Set Company` uses a single company name input.
* "Run All Tests" now includes the company name parameter for comprehensive checks.
= 2.1.1 =
* Bump plugin version to 2.1.1.

= 2.1.0 =
* Introduced HTML report rendering with print-to-PDF support.
* Added an analytics dashboard with Chart.js visualizations.

= 2.0.0 =
* Integrated Real Treasury portal access and narrative summaries powered by AI.

= 1.0.0 =
* Introduced ROI calculator with shortcode embedding.

= 0.1.0 =
* Initial setup of plugin structure.<|MERGE_RESOLUTION|>--- conflicted
+++ resolved
@@ -157,14 +157,11 @@
 
 == Changelog ==
 = 2.1.9 =
-<<<<<<< HEAD
 * Hardened security with ABSPATH guards across admin and template files.
 * Wrapped user-visible strings with translation functions for better localization.
 * Documented Composer install step and added PHPUnit checks to test scripts.
 * Streamlined developer tooling with improved linting and code quality fixes.
-=======
-* Bump version for release.
->>>>>>> e8e3b6fe
+
 
 = 2.1.8 =
 * Fixed bulk lead deletion actions within the lead management dashboard.
