--- conflicted
+++ resolved
@@ -1087,13 +1087,8 @@
 	*
 	* @return array|WP_Error Structured analysis array or error object.
 	*/
-<<<<<<< HEAD
 private function parse_comprehensive_response( $response ) {
 return $this->response_handler->parse_business_case( $response );
-=======
-	private function parse_comprehensive_response( $response ) {
-return $this->response_parser->parse_business_case( $response );
->>>>>>> 25805111
 }
 
 
